# build large-scale data in scBank format from a group of AnnData objects
# %%
import gc
import json
from pathlib import Path
import argparse
import shutil
import traceback
from typing import Dict, List, Optional
import warnings
import numpy as np
import os

import scanpy as sc

import sys
<<<<<<< HEAD
#sys.path.append("/scratch/ssd004/datasets/cellxgene/scFormer")
sys.path.append("/home/march/PycharmProjects/scGPT_LiuWuhao/scFormer")


#import scformer as scf
import scgpt as scf
=======

sys.path.insert(0, "../../")
import scgpt as scg
>>>>>>> c1d21011
from scgpt import scbank

# %%
parser = argparse.ArgumentParser(
    description="Build large-scale data in scBank format from a group of AnnData objects"
)
parser.add_argument(
    "--input-dir",
    type=str,
    required=True,
    help="Directory containing AnnData objects",
)
parser.add_argument(
    "--output-dir",
    type=str,
    default="./data.scb",
    help="Directory to save scBank data, by default will make a directory named "
    "data.scb in the current directory",
)
parser.add_argument(
    "--include-files",
    type=str,
    nargs="*",
    help="Space separated file names to include, default to all files in input_dir",
)
parser.add_argument(
    "--metainfo",
    type=str,
    default=None,
    help="Json file containing meta information for each dataset, default to None.",
)

# vocabulary
parser.add_argument(
    "--vocab-file",
    type=str,
    default=None,
    help="File containing the gene vocabulary, default to None. If None, will "
    "use the default gene vocabulary from scGPT, which use HGNC gene symbols.",
)

parser.add_argument(
    "--N",
    type=int,
    default=10000,
    help="Hyperparam for filtering genes, default to 10000.",
)


# if scg.utils.isnotebook():
#     args = parser.parse_args(
#         [
#             "--input-dir",
#             "./datasets/",
#             "--output-dir",
#             "./databanks/",
#             "--include-files",
#             "f72958f5-7f42-4ebb-98da-445b0c6de516.h5ad",
#             "--metainfo",
#             "./metainfo.json",
#             "--vocab-file",
#             "../../scgpt/tokenizer/default_cellxgene_vocab.json",
#         ]
#     )
# else:
args = parser.parse_args()

"""command line example
python build_large_scale_data.py \
    --input-dir ./datasets/ \
    --output-dir ./databanks/ \
    --metainfo ./metainfo.json \
    --vocab-file ../../scgpt/tokenizer/default_cellxgene_vocab.json
"""

# %%
print(args)

input_dir = Path(args.input_dir)
output_dir = Path(args.output_dir)
files = [f for f in input_dir.glob("*.h5ad")]
print(f"Found {len(files)} files in {input_dir}")
if args.include_files is not None:
    files = [f for f in files if f.name in args.include_files]
"""
if args.metainfo is not None:
    metainfo = json.load(open(args.metainfo))
    files = [f for f in files if f.stem in metainfo]
    include_obs = {
        f.stem: {"disease": metainfo[f.stem]["include_disease"]}
        for f in files
        if "include_disease" in metainfo[f.stem]
    }
"""

if args.metainfo is not None:
    with open(args.metainfo, 'r') as f:
        metainfo = json.load(f)
    #metainfo = json.load(open(args.metainfo))
    files = [f for f in files if f.stem in metainfo]
    include_obs = {
        f.stem: {"disease": metainfo[f.stem]["include_disease"]}
        for f in files
        if "include_disease" in metainfo[f.stem]
    }



if args.vocab_file is None:
    vocab = scg.tokenizer.get_default_gene_vocab()
else:
    vocab = scg.tokenizer.GeneVocab.from_file(args.vocab_file)

# %% [markdown]
# # preprocessing data


def preprocess(
    adata: sc.AnnData,
    main_table_key: str = "counts",
    include_obs: Optional[Dict[str, List[str]]] = None,
    N=10000,
) -> sc.AnnData:
    """
    Preprocess the data for scBank. This function will modify the AnnData object in place.

    Args:
        adata: AnnData object to preprocess
        main_table_key: key in adata.layers to store the main table
        include_obs: dict of column names and values to include in the main table

    Returns:
        The preprocessed AnnData object
    """
    if include_obs is not None:
        # include only cells that have the specified values in the specified columns
        for col, values in include_obs.items():
            adata = adata[adata.obs[col].isin(values)]

    # filter genes
    sc.pp.filter_genes(adata, min_counts=(3 / 10000) * N)

    # TODO: add binning in sparse matrix and save in separate datatable
    # preprocessor = Preprocessor(
    #     use_key="X",  # the key in adata.layers to use as raw data
    #     filter_gene_by_counts=False,  # step 1
    #     filter_cell_by_counts=False,  # step 2
    #     normalize_total=False,  # 3. whether to normalize the raw data and to what sum
    #     log1p=False,  # 4. whether to log1p the normalized data
    #     binning=51,  # 6. whether to bin the raw data and to what number of bins
    #     result_binned_key="X_binned",  # the key in adata.layers to store the binned data
    # )
    # preprocessor(adata)

    adata.layers[main_table_key] = adata.X.copy()  # preserve counts
    # sc.pp.normalize_total(adata, target_sum=1e4)
    # sc.pp.log1p(adata)
    # adata.raw = adata  # freeze the state in `.raw`

    # apply a hard clip to the data for now
    print(
        f"original mean and max of counts: {adata.layers[main_table_key].mean():.2f}, "
        f"{adata.layers[main_table_key].max():.2f}"
    )
    # if isinstance(adata.layers[main_table_key], np.ndarray):
    #     adata.layers[main_table_key] = adata.layers[main_table_key].clip(0, 30)
    # else:  # assume it is a sparse matrix
    #     adata.layers[main_table_key].data = adata.layers[main_table_key].data.clip(0, 30)

    return adata


# %%
main_table_key = "counts"
token_col = "feature_name"
for f in files:
    try:
        adata = sc.read(f, cache=True)
        adata = preprocess(adata, main_table_key, N=args.N)
        print(f"read {adata.shape} valid data from {f.name}")

        # TODO: CHECK AND EXPAND VOCABULARY IF NEEDED
        # NOTE: do not simply expand, need to check whether to use the same style of gene names

        # BUILD SCBANK DATA
        db = scbank.DataBank.from_anndata(
            adata,
            vocab=vocab,
            to=output_dir / f"{f.stem}.scb",
            main_table_key=main_table_key,
            token_col=token_col,
            immediate_save=False,
        )
        db.meta_info.on_disk_format = "parquet"
        # sync all to disk
        db.sync()

        # clean up
        del adata
        del db
        gc.collect()
    except Exception as e:
        traceback.print_exc()
        warnings.warn(f"failed to process {f.name}: {e}")
        shutil.rmtree(output_dir / f"{f.stem}.scb", ignore_errors=True)

# or run scbank.DataBank.batch_from_anndata(files, to=args.output_dir)
# %%
# test loading from disk
# db = scbank.DataBank.from_path(args.output_dir)

# %% run this to copy all parquet datatables to a single directory
target_dir = output_dir / f"all_{main_table_key}"
target_dir.mkdir(exist_ok=True)
for f in files:
    output_parquet_dt = (
        output_dir / f"{f.stem}.scb" / f"{main_table_key}.datatable.parquet"
    )
    if output_parquet_dt.exists():
        os.symlink(output_parquet_dt, target_dir / f"{f.stem}.datatable.parquet")<|MERGE_RESOLUTION|>--- conflicted
+++ resolved
@@ -14,18 +14,9 @@
 import scanpy as sc
 
 import sys
-<<<<<<< HEAD
-#sys.path.append("/scratch/ssd004/datasets/cellxgene/scFormer")
-sys.path.append("/home/march/PycharmProjects/scGPT_LiuWuhao/scFormer")
-
-
-#import scformer as scf
-import scgpt as scf
-=======
 
 sys.path.insert(0, "../../")
 import scgpt as scg
->>>>>>> c1d21011
 from scgpt import scbank
 
 # %%
@@ -110,7 +101,6 @@
 print(f"Found {len(files)} files in {input_dir}")
 if args.include_files is not None:
     files = [f for f in files if f.name in args.include_files]
-"""
 if args.metainfo is not None:
     metainfo = json.load(open(args.metainfo))
     files = [f for f in files if f.stem in metainfo]
@@ -119,20 +109,6 @@
         for f in files
         if "include_disease" in metainfo[f.stem]
     }
-"""
-
-if args.metainfo is not None:
-    with open(args.metainfo, 'r') as f:
-        metainfo = json.load(f)
-    #metainfo = json.load(open(args.metainfo))
-    files = [f for f in files if f.stem in metainfo]
-    include_obs = {
-        f.stem: {"disease": metainfo[f.stem]["include_disease"]}
-        for f in files
-        if "include_disease" in metainfo[f.stem]
-    }
-
-
 
 if args.vocab_file is None:
     vocab = scg.tokenizer.get_default_gene_vocab()
